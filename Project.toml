--- conflicted
+++ resolved
@@ -16,12 +16,9 @@
 sgtsnepi_jll = "c2c51ba6-9464-585c-93d5-ba434ab08fad"
 
 [compat]
-<<<<<<< HEAD
 FLANN = "1"
-=======
 Distances = "0.10"
 NearestNeighbors = "0.4"
->>>>>>> b5be7069
 julia = "1.6"
 
 [extras]
