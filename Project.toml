--- conflicted
+++ resolved
@@ -16,11 +16,8 @@
 sgtsnepi_jll = "c2c51ba6-9464-585c-93d5-ba434ab08fad"
 
 [compat]
-<<<<<<< HEAD
 Distances = "0.10"
-=======
 NearestNeighbors = "0.4"
->>>>>>> b929f73f
 julia = "1.6"
 
 [extras]
